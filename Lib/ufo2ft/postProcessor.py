from __future__ import print_function, division, absolute_import, unicode_literals

from fontTools.misc.py23 import BytesIO
from fontTools.ttLib import TTFont
from ufo2ft.constants import (
    USE_PRODUCTION_NAMES,
    GLYPHS_DONT_USE_PRODUCTION_NAMES,
    KEEP_GLYPH_NAMES,
)
import enum
import logging
import re


logger = logging.getLogger(__name__)


class CFFVersion(enum.IntEnum):
    CFF = 1
    CFF2 = 2


class PostProcessor(object):
    """Does some post-processing operations on a compiled OpenType font, using
    info from the source UFO where necessary.
    """

    GLYPH_NAME_INVALID_CHARS = re.compile("[^0-9a-zA-Z_.]")
    MAX_GLYPH_NAME_LENGTH = 63

    class SubroutinizerBackend(enum.Enum):
        COMPREFFOR = "compreffor"
        CFFSUBR = "cffsubr"

    # keep defaulting to compreffor for CFF 1.0, use cffsubr for CFF2;
    # can override by passing explicit subroutinizer parameter to process method
    DEFAULT_SUBROUTINIZER_FOR_CFF_VERSION = {
        1: SubroutinizerBackend.COMPREFFOR,
        2: SubroutinizerBackend.CFFSUBR,
    }

    def __init__(self, otf, ufo, glyphSet=None):
        self.ufo = ufo
        self.glyphSet = glyphSet if glyphSet is not None else ufo
        stream = BytesIO()
        otf.save(stream)
        stream.seek(0)
        self.otf = TTFont(stream)
        self._postscriptNames = ufo.lib.get("public.postscriptNames")

    def process(
        self,
        useProductionNames=None,
        optimizeCFF=True,
        cffVersion=None,
        subroutinizer=None,
        compileTrueTypeHinting=True,
    ):
        """
        useProductionNames (Optional[bool]):
          By default, when value is None, this will rename glyphs using the
          'public.postscriptNames' in then UFO lib. If the mapping is not
          present, no glyph names are renamed.

          When useProductionNames is None and the UFO lib contains the plist bool key
          "com.github.googlei18n.ufo2ft.keepGlyphNames" set to False, then the 'post'
          table is set to format 3.0 and glyph names are dropped altogether from the
          font, saving a few KBs. Note that this only works for TTF and CFF2 flavored
          fonts. We currently do not support dropping glyph names from CFF 1.0 fonts.
          When the keepGlyphNames lib key is missing or set to True, the glyph names
          will be stored in 'post' table format 2.0 for TTF and CFF2 fonts, or in the
          CFF charset.

          If useProductionNames is False, no glyphs are renamed whether or not the
          'public.postscriptNames' mapping is present.
          If the value is True, but no 'public.postscriptNames' are present,
          then uniXXXX names are generated from the glyphs' unicode.

          The 'com.github.googlei18n.ufo2ft.useProductionNames' key can be set
          in the UFO lib to control this parameter (plist boolean value).

          For legacy reasons, an alias key (with an inverted meaning) is also
          supported: "com.schriftgestaltung.Don't use Production Names";
          when this is present if the UFO lib and is set to True, this is
          equivalent to 'useProductionNames' set to False.

        optimizeCFF (bool):
          Subroubtinize CFF or CFF2 table, if present.

        cffVersion (Optiona[int]):
          The output CFF format, choose between 1 or 2. By default, it's the same as
          as the input OTF's CFF or CFF2 table, if any. Ignored for TTFs.

        subroutinizer (Optional[str]):
          The name of the library to use for compressing CFF charstrings, if optimizeCFF
          is True and CFF or CFF2 table is present. Choose between "compreffor" or
          "cffsubr". By default "compreffor" is used for CFF 1, and "cffsubr" for CFF 2.
          NOTE: compreffor currently doesn't support input fonts with CFF2 table.

        compileTrueTypeHinting:
          Compile TrueType hinting from the UFO, if present. You must make sure
          that the outlines from the UFO have not been altered before this
          step. The point indices change e.g. when removing overlaps or
          changing the path directions. This will most certainly make any
          hinting data in the source UFO invalid.
        """
        if self._get_cff_version(self.otf):
            self.process_cff(
                optimizeCFF=optimizeCFF,
                cffVersion=cffVersion,
                subroutinizer=subroutinizer,
            )

        if compileTrueTypeHinting and "glyf" in self.otf:
            self._compile_truetype_hinting()

        self.process_glyph_names(useProductionNames)

        return self.otf

    def process_cff(self, *, optimizeCFF=True, cffVersion=None, subroutinizer=None):
        cffInputVersion = self._get_cff_version(self.otf)
        if not cffInputVersion:
            raise ValueError("Missing required 'CFF ' or 'CFF2' table")

        if cffVersion is None:
            cffOutputVersion = cffInputVersion
        else:
            cffOutputVersion = CFFVersion(cffVersion)

        if optimizeCFF:
            if subroutinizer is None:
                backend = self.DEFAULT_SUBROUTINIZER_FOR_CFF_VERSION[cffOutputVersion]
            else:
                backend = self.SubroutinizerBackend(subroutinizer)
            self._subroutinize(backend, self.otf, cffOutputVersion)

        elif cffInputVersion != cffOutputVersion:
            if (
                cffInputVersion == CFFVersion.CFF
                and cffOutputVersion == CFFVersion.CFF2
            ):
                self._convert_cff_to_cff2(self.otf)
            else:
                raise NotImplementedError(
                    "Unsupported CFF conversion {cffInputVersion} => {cffOutputVersion}"
                )

    def process_glyph_names(self, useProductionNames=None):
        if useProductionNames is None:
            keepGlyphNames = self.ufo.lib.get(KEEP_GLYPH_NAMES, True)
            useProductionNames = self.ufo.lib.get(
                USE_PRODUCTION_NAMES,
                not self.ufo.lib.get(GLYPHS_DONT_USE_PRODUCTION_NAMES)
                and self._postscriptNames is not None,
            )
        else:
            keepGlyphNames = True

        if keepGlyphNames:
            if "CFF " not in self.otf:
                self.set_post_table_format(self.otf, 2.0)

            if useProductionNames:
                logger.info("Renaming glyphs to final production names")
                self._rename_glyphs_from_ufo()

        else:
            if "CFF " in self.otf:
                logger.warning(
                    "Dropping glyph names from CFF 1.0 is currently unsupported"
                )
            else:
                self.set_post_table_format(self.otf, 3.0)

    def _rename_glyphs_from_ufo(self):
        """Rename glyphs using ufo.lib.public.postscriptNames in UFO."""
        rename_map = self._build_production_names()

        otf = self.otf
        otf.setGlyphOrder([rename_map.get(n, n) for n in otf.getGlyphOrder()])

        # we need to compile format 2 'post' table so that the 'extraNames'
        # attribute is updated with the list of the names outside the
        # standard Macintosh glyph order; otherwise, if one dumps the font
        # to TTX directly before compiling first, the post table will not
        # contain the extraNames.
        if "post" in otf and otf["post"].formatType == 2.0:
            otf["post"].extraNames = []
            otf["post"].compile(otf)

        cff_tag = "CFF " if "CFF " in otf else "CFF2" if "CFF2" in otf else None
        if cff_tag == "CFF " or (cff_tag == "CFF2" and otf.isLoaded(cff_tag)):
            cff = otf[cff_tag].cff.topDictIndex[0]
            char_strings = cff.CharStrings.charStrings
            cff.CharStrings.charStrings = {
                rename_map.get(n, n): v for n, v in char_strings.items()
            }
<<<<<<< HEAD
            cff.charset = [rename_map.get(n, n) for n in cff.charset]
        return rename_map
=======
            if cff_tag == "CFF ":
                cff.charset = [rename_map.get(n, n) for n in cff.charset]
>>>>>>> c549fa86

    def _build_production_names(self):
        seen = {}
        rename_map = {}
        for name in self.otf.getGlyphOrder():
            # Ignore glyphs that aren't in the source, as they are usually generated
            # and we lack information about them.
            if name not in self.glyphSet:
                continue
            prod_name = self._build_production_name(self.glyphSet[name])

            # strip invalid characters not allowed in postscript glyph names
            if name != prod_name:
                valid_name = self.GLYPH_NAME_INVALID_CHARS.sub("", prod_name)
                if len(valid_name) > self.MAX_GLYPH_NAME_LENGTH:
                    # if the length of the generated production name is too
                    # long, try to fall back to the original name
                    valid_name = self.GLYPH_NAME_INVALID_CHARS.sub("", name)
            else:
                valid_name = self.GLYPH_NAME_INVALID_CHARS.sub("", name)

            if len(valid_name) > self.MAX_GLYPH_NAME_LENGTH:
                logger.warning(
                    "glyph name length exceeds 63 characters: '%s'", valid_name
                )
            # add a suffix to make the production names unique
            rename_map[name] = self._unique_name(valid_name, seen)
        return rename_map

    def _compile_truetype_hinting(self, rename_map={}):
        try:
            from htic import toFontTools
        except ImportError:
            logger.warning(
                "TrueType instruction compiler 'htic' is not available."
            )
            return

        logger.info("Compiling TrueType hinting")
        from ufo2ft.instructionCompiler import InstructionCompiler
        import tempfile
        ic = InstructionCompiler(ufo=self.ufo, ttf=self.otf, rename_map=rename_map)
        hti = ic.compile()

        # Send the generated HTI language code to the compiler.
        # htic only reads from a file, so we make a temporary file.
        with tempfile.NamedTemporaryFile(mode="w", encoding="utf-8") as f:
            f.write(hti)
            f.seek(0)
            toFontTools(f.name, self.otf)

    @staticmethod
    def _unique_name(name, seen):
        """Append incremental '.N' suffix if glyph is a duplicate."""
        if name in seen:
            n = seen[name]
            while (name + ".%d" % n) in seen:
                n += 1
            seen[name] = n + 1
            name += ".%d" % n
        seen[name] = 1
        return name

    def _build_production_name(self, glyph):
        """Build a production name for a single glyph."""

        # use PostScript names from UFO lib if available
        if self._postscriptNames:
            production_name = self._postscriptNames.get(glyph.name)
            return production_name if production_name else glyph.name

        # use name derived from unicode value
        unicode_val = glyph.unicode
        if glyph.unicode is not None:
            return "%s%04X" % ("u" if unicode_val > 0xFFFF else "uni", unicode_val)

        # use production name + last (non-script) suffix if possible
        parts = glyph.name.rsplit(".", 1)
        if len(parts) == 2 and parts[0] in self.glyphSet:
            return "%s.%s" % (
                self._build_production_name(self.glyphSet[parts[0]]),
                parts[1],
            )

        # use ligature name, making sure to look up components with suffixes
        parts = glyph.name.split(".", 1)
        if len(parts) == 2:
            liga_parts = ["%s.%s" % (n, parts[1]) for n in parts[0].split("_")]
        else:
            liga_parts = glyph.name.split("_")
        if len(liga_parts) > 1 and all(n in self.glyphSet for n in liga_parts):
            unicode_vals = [self.glyphSet[n].unicode for n in liga_parts]
            if all(v and v <= 0xFFFF for v in unicode_vals):
                return "uni" + "".join("%04X" % v for v in unicode_vals)
            return "_".join(
                self._build_production_name(self.glyphSet[n]) for n in liga_parts
            )

        return glyph.name

    @staticmethod
    def set_post_table_format(otf, formatType):
        if formatType not in (2.0, 3.0):
            raise NotImplementedError(formatType)

        post = otf.get("post")
        if post and post.formatType != formatType:
            logger.info("Setting post.formatType = %s", formatType)
            post.formatType = formatType
            if formatType == 2.0:
                post.extraNames = []
                post.mapping = {}
            else:
                for attr in ("extraNames", "mapping"):
                    if hasattr(post, attr):
                        delattr(post, attr)
                post.glyphOrder = None

    @staticmethod
    def _get_cff_version(otf):
        if "CFF " in otf:
            return CFFVersion.CFF
        elif "CFF2" in otf:
            return CFFVersion.CFF2
        else:
            return None

    @staticmethod
    def _convert_cff_to_cff2(otf):
        from fontTools.varLib.cff import convertCFFtoCFF2

        logger.info("Converting CFF table to CFF2")

        # convertCFFtoCFF2 doesn't strip T2CharStrings' widths, so we do it ourselves
        # https://github.com/fonttools/fonttools/issues/1835
        charstrings = otf["CFF "].cff[0].CharStrings
        for glyph_name in otf.getGlyphOrder():
            cs = charstrings[glyph_name]
            cs.decompile()
            cs.program = _stripCharStringWidth(cs.program)

        convertCFFtoCFF2(otf)

    @classmethod
    def _subroutinize(cls, backend, otf, cffVersion):
        subroutinize = getattr(cls, f"_subroutinize_with_{backend.value}")
        subroutinize(otf, cffVersion)

    @classmethod
    def _subroutinize_with_compreffor(cls, otf, cffVersion):
        from compreffor import compress

        if cls._get_cff_version(otf) != CFFVersion.CFF or cffVersion != CFFVersion.CFF:
            raise NotImplementedError(
                "Only 'CFF ' 1.0 is supported by compreffor; try using cffsubr"
            )

        logger.info("Subroutinizing CFF table with compreffor")

        compress(otf)

    @classmethod
    def _subroutinize_with_cffsubr(cls, otf, cffVersion):
        import cffsubr

        cffInputVersion = cls._get_cff_version(otf)
        assert cffInputVersion is not None, "Missing required 'CFF ' or 'CFF2' table"

        msg = f"Subroutinizing {cffInputVersion.name} table with cffsubr"
        if cffInputVersion != cffVersion:
            msg += f" (output format: {cffVersion.name})"
        logger.info(msg)

        return cffsubr.subroutinize(otf, cff_version=cffVersion, keep_glyph_names=False)


# Adapted from fontTools.cff.specializer.programToCommands
# https://github.com/fonttools/fonttools/blob/babca16/Lib/fontTools/cffLib/specializer.py#L40-L122
# When converting from CFF to CFF2 we need to drop the charstrings' widths.
# This function returns a new charstring program without the initial width value.
# TODO: Move to fontTools?
def _stripCharStringWidth(program):
    seenWidthOp = False
    result = []
    stack = []
    for token in program:
        if not isinstance(token, str):
            stack.append(token)
            continue

        if (not seenWidthOp) and token in {
            "hstem",
            "hstemhm",
            "vstem",
            "vstemhm",
            "cntrmask",
            "hintmask",
            "hmoveto",
            "vmoveto",
            "rmoveto",
            "endchar",
        }:
            seenWidthOp = True
            parity = token in {"hmoveto", "vmoveto"}
            numArgs = len(stack)
            if numArgs and (numArgs % 2) ^ parity:
                stack.pop(0)  # pop width

        result.extend(stack)
        result.append(token)
        stack = []
    if stack:
        result.extend(stack)
    return result<|MERGE_RESOLUTION|>--- conflicted
+++ resolved
@@ -196,13 +196,9 @@
             cff.CharStrings.charStrings = {
                 rename_map.get(n, n): v for n, v in char_strings.items()
             }
-<<<<<<< HEAD
-            cff.charset = [rename_map.get(n, n) for n in cff.charset]
-        return rename_map
-=======
             if cff_tag == "CFF ":
                 cff.charset = [rename_map.get(n, n) for n in cff.charset]
->>>>>>> c549fa86
+        return rename_map
 
     def _build_production_names(self):
         seen = {}
