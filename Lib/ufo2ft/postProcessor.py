import enum
import logging
import re
from io import BytesIO

from fontTools.ttLib import TTFont

from ufo2ft.constants import (
    GLYPHS_DONT_USE_PRODUCTION_NAMES,
    KEEP_GLYPH_NAMES,
    USE_PRODUCTION_NAMES,
)

logger = logging.getLogger(__name__)


class CFFVersion(enum.IntEnum):
    CFF = 1
    CFF2 = 2


class PostProcessor:
    """Does some post-processing operations on a compiled OpenType font, using
    info from the source UFO where necessary.
    """

    GLYPH_NAME_INVALID_CHARS = re.compile("[^0-9a-zA-Z_.]")
    MAX_GLYPH_NAME_LENGTH = 63

    class SubroutinizerBackend(enum.Enum):
        COMPREFFOR = "compreffor"
        CFFSUBR = "cffsubr"

    # keep defaulting to compreffor for CFF 1.0, use cffsubr for CFF2;
    # can override by passing explicit subroutinizer parameter to process method
    DEFAULT_SUBROUTINIZER_FOR_CFF_VERSION = {
        1: SubroutinizerBackend.COMPREFFOR,
        2: SubroutinizerBackend.CFFSUBR,
    }

    def __init__(self, otf, ufo, glyphSet=None):
        self.ufo = ufo
        self.glyphSet = glyphSet if glyphSet is not None else ufo
        stream = BytesIO()
        otf.save(stream)
        stream.seek(0)
        self.otf = TTFont(stream)
        self._postscriptNames = ufo.lib.get("public.postscriptNames")

    def process(
        self,
        useProductionNames=None,
        optimizeCFF=True,
        cffVersion=None,
        subroutinizer=None,
        compileTrueTypeHinting=True,
    ):
        """
        useProductionNames (Optional[bool]):
          By default, when value is None, this will rename glyphs using the
          'public.postscriptNames' in then UFO lib. If the mapping is not
          present, no glyph names are renamed.

          When useProductionNames is None and the UFO lib contains the plist bool key
          "com.github.googlei18n.ufo2ft.keepGlyphNames" set to False, then the 'post'
          table is set to format 3.0 and glyph names are dropped altogether from the
          font, saving a few KBs. Note that this only works for TTF and CFF2 flavored
          fonts. We currently do not support dropping glyph names from CFF 1.0 fonts.
          When the keepGlyphNames lib key is missing or set to True, the glyph names
          will be stored in 'post' table format 2.0 for TTF and CFF2 fonts, or in the
          CFF charset.

          If useProductionNames is False, no glyphs are renamed whether or not the
          'public.postscriptNames' mapping is present.
          If the value is True, but no 'public.postscriptNames' are present,
          then uniXXXX names are generated from the glyphs' unicode.

          The 'com.github.googlei18n.ufo2ft.useProductionNames' key can be set
          in the UFO lib to control this parameter (plist boolean value).

          For legacy reasons, an alias key (with an inverted meaning) is also
          supported: "com.schriftgestaltung.Don't use Production Names";
          when this is present if the UFO lib and is set to True, this is
          equivalent to 'useProductionNames' set to False.

        optimizeCFF (bool):
          Subroubtinize CFF or CFF2 table, if present.

        cffVersion (Optiona[int]):
          The output CFF format, choose between 1 or 2. By default, it's the same as
          as the input OTF's CFF or CFF2 table, if any. Ignored for TTFs.

        subroutinizer (Optional[str]):
          The name of the library to use for compressing CFF charstrings, if optimizeCFF
          is True and CFF or CFF2 table is present. Choose between "compreffor" or
          "cffsubr". By default "compreffor" is used for CFF 1, and "cffsubr" for CFF 2.
          NOTE: compreffor currently doesn't support input fonts with CFF2 table.

        compileTrueTypeHinting:
          Compile TrueType hinting from the UFO, if present. You must make sure
          that the outlines from the UFO have not been altered before this
          step. The point indices change e.g. when removing overlaps or
          changing the path directions. This will most certainly make any
          hinting data in the source UFO invalid.
        """
        if self._get_cff_version(self.otf):
            self.process_cff(
                optimizeCFF=optimizeCFF,
                cffVersion=cffVersion,
                subroutinizer=subroutinizer,
            )

        if compileTrueTypeHinting and "glyf" in self.otf:
            self._compile_truetype_hinting()
            # Force compilation of the font to avoid glyph name problems
            tmp = BytesIO()
            self.otf.save(tmp)
            self.otf = TTFont(tmp)

        self.process_glyph_names(useProductionNames)

        return self.otf

    def process_cff(self, *, optimizeCFF=True, cffVersion=None, subroutinizer=None):
        cffInputVersion = self._get_cff_version(self.otf)
        if not cffInputVersion:
            raise ValueError("Missing required 'CFF ' or 'CFF2' table")

        if cffVersion is None:
            cffOutputVersion = cffInputVersion
        else:
            cffOutputVersion = CFFVersion(cffVersion)

        if optimizeCFF:
            if subroutinizer is None:
                backend = self.DEFAULT_SUBROUTINIZER_FOR_CFF_VERSION[cffOutputVersion]
            else:
                backend = self.SubroutinizerBackend(subroutinizer)
            self._subroutinize(backend, self.otf, cffOutputVersion)

        elif cffInputVersion != cffOutputVersion:
            if (
                cffInputVersion == CFFVersion.CFF
                and cffOutputVersion == CFFVersion.CFF2
            ):
                self._convert_cff_to_cff2(self.otf)
            else:
                raise NotImplementedError(
                    "Unsupported CFF conversion {cffInputVersion} => {cffOutputVersion}"
                )

    def process_glyph_names(self, useProductionNames=None):
        if useProductionNames is None:
            keepGlyphNames = self.ufo.lib.get(KEEP_GLYPH_NAMES, True)
            useProductionNames = self.ufo.lib.get(
                USE_PRODUCTION_NAMES,
                not self.ufo.lib.get(GLYPHS_DONT_USE_PRODUCTION_NAMES)
                and self._postscriptNames is not None,
            )
        else:
            keepGlyphNames = True

        if keepGlyphNames:
            if "CFF " not in self.otf:
                self.set_post_table_format(self.otf, 2.0)

            if useProductionNames:
                logger.info("Renaming glyphs to final production names")
                self._rename_glyphs_from_ufo()

        else:
            if "CFF " in self.otf:
                logger.warning(
                    "Dropping glyph names from CFF 1.0 is currently unsupported"
                )
            else:
                self.set_post_table_format(self.otf, 3.0)

    def _rename_glyphs_from_ufo(self):
        """Rename glyphs using ufo.lib.public.postscriptNames in UFO."""
        rename_map = self._build_production_names()

        otf = self.otf
        otf.setGlyphOrder([rename_map.get(n, n) for n in otf.getGlyphOrder()])

        # we need to compile format 2 'post' table so that the 'extraNames'
        # attribute is updated with the list of the names outside the
        # standard Macintosh glyph order; otherwise, if one dumps the font
        # to TTX directly before compiling first, the post table will not
        # contain the extraNames.
        if "post" in otf and otf["post"].formatType == 2.0:
            otf["post"].extraNames = []
            otf["post"].compile(otf)

        cff_tag = "CFF " if "CFF " in otf else "CFF2" if "CFF2" in otf else None
        if cff_tag == "CFF " or (cff_tag == "CFF2" and otf.isLoaded(cff_tag)):
            cff = otf[cff_tag].cff.topDictIndex[0]
            char_strings = cff.CharStrings.charStrings
            cff.CharStrings.charStrings = {
                rename_map.get(n, n): v for n, v in char_strings.items()
            }
<<<<<<< HEAD
            if cff_tag == "CFF ":
                cff.charset = [rename_map.get(n, n) for n in cff.charset]
        return rename_map
=======
            cff.charset = [rename_map.get(n, n) for n in cff.charset]
>>>>>>> 3ad75bf9

    def _build_production_names(self):
        seen = {}
        rename_map = {}
        for name in self.otf.getGlyphOrder():
            # Ignore glyphs that aren't in the source, as they are usually generated
            # and we lack information about them.
            if name not in self.glyphSet:
                continue
            prod_name = self._build_production_name(self.glyphSet[name])

            # strip invalid characters not allowed in postscript glyph names
            if name != prod_name:
                valid_name = self.GLYPH_NAME_INVALID_CHARS.sub("", prod_name)
                if len(valid_name) > self.MAX_GLYPH_NAME_LENGTH:
                    # if the length of the generated production name is too
                    # long, try to fall back to the original name
                    valid_name = self.GLYPH_NAME_INVALID_CHARS.sub("", name)
            else:
                valid_name = self.GLYPH_NAME_INVALID_CHARS.sub("", name)

            if len(valid_name) > self.MAX_GLYPH_NAME_LENGTH:
                logger.warning(
                    "glyph name length exceeds 63 characters: '%s'", valid_name
                )
            # add a suffix to make the production names unique
            rename_map[name] = self._unique_name(valid_name, seen)
        return rename_map

    def _compile_truetype_hinting(self, rename_map={}):
        logger.info("Compiling TrueType hinting")
        from ufo2ft.instructionCompiler import InstructionCompiler
        ic = InstructionCompiler(ufo=self.ufo, ttf=self.otf)
        ic.compile()

    @staticmethod
    def _unique_name(name, seen):
        """Append incremental '.N' suffix if glyph is a duplicate."""
        if name in seen:
            n = seen[name]
            while (name + ".%d" % n) in seen:
                n += 1
            seen[name] = n + 1
            name += ".%d" % n
        seen[name] = 1
        return name

    def _build_production_name(self, glyph):
        """Build a production name for a single glyph."""

        # use PostScript names from UFO lib if available
        if self._postscriptNames:
            production_name = self._postscriptNames.get(glyph.name)
            return production_name if production_name else glyph.name

        # use name derived from unicode value
        unicode_val = glyph.unicode
        if glyph.unicode is not None:
            return "{}{:04X}".format(
                "u" if unicode_val > 0xFFFF else "uni", unicode_val
            )

        # use production name + last (non-script) suffix if possible
        parts = glyph.name.rsplit(".", 1)
        if len(parts) == 2 and parts[0] in self.glyphSet:
            return "{}.{}".format(
                self._build_production_name(self.glyphSet[parts[0]]),
                parts[1],
            )

        # use ligature name, making sure to look up components with suffixes
        parts = glyph.name.split(".", 1)
        if len(parts) == 2:
            liga_parts = ["{}.{}".format(n, parts[1]) for n in parts[0].split("_")]
        else:
            liga_parts = glyph.name.split("_")
        if len(liga_parts) > 1 and all(n in self.glyphSet for n in liga_parts):
            unicode_vals = [self.glyphSet[n].unicode for n in liga_parts]
            if all(v and v <= 0xFFFF for v in unicode_vals):
                return "uni" + "".join("%04X" % v for v in unicode_vals)
            return "_".join(
                self._build_production_name(self.glyphSet[n]) for n in liga_parts
            )

        return glyph.name

    @staticmethod
    def set_post_table_format(otf, formatType):
        if formatType not in (2.0, 3.0):
            raise NotImplementedError(formatType)

        post = otf.get("post")
        if post and post.formatType != formatType:
            logger.info("Setting post.formatType = %s", formatType)
            post.formatType = formatType
            if formatType == 2.0:
                post.extraNames = []
                post.mapping = {}
            else:
                for attr in ("extraNames", "mapping"):
                    if hasattr(post, attr):
                        delattr(post, attr)
                post.glyphOrder = None

    @staticmethod
    def _get_cff_version(otf):
        if "CFF " in otf:
            return CFFVersion.CFF
        elif "CFF2" in otf:
            return CFFVersion.CFF2
        else:
            return None

    @staticmethod
    def _convert_cff_to_cff2(otf):
        from fontTools.varLib.cff import convertCFFtoCFF2

        logger.info("Converting CFF table to CFF2")

        # convertCFFtoCFF2 doesn't strip T2CharStrings' widths, so we do it ourselves
        # https://github.com/fonttools/fonttools/issues/1835
        charstrings = otf["CFF "].cff[0].CharStrings
        for glyph_name in otf.getGlyphOrder():
            cs = charstrings[glyph_name]
            cs.decompile()
            cs.program = _stripCharStringWidth(cs.program)

        convertCFFtoCFF2(otf)

    @classmethod
    def _subroutinize(cls, backend, otf, cffVersion):
        subroutinize = getattr(cls, f"_subroutinize_with_{backend.value}")
        subroutinize(otf, cffVersion)

    @classmethod
    def _subroutinize_with_compreffor(cls, otf, cffVersion):
        from compreffor import compress

        if cls._get_cff_version(otf) != CFFVersion.CFF or cffVersion != CFFVersion.CFF:
            raise NotImplementedError(
                "Only 'CFF ' 1.0 is supported by compreffor; try using cffsubr"
            )

        logger.info("Subroutinizing CFF table with compreffor")

        compress(otf)

    @classmethod
    def _subroutinize_with_cffsubr(cls, otf, cffVersion):
        import cffsubr

        cffInputVersion = cls._get_cff_version(otf)
        assert cffInputVersion is not None, "Missing required 'CFF ' or 'CFF2' table"

        msg = f"Subroutinizing {cffInputVersion.name} table with cffsubr"
        if cffInputVersion != cffVersion:
            msg += f" (output format: {cffVersion.name})"
        logger.info(msg)

        return cffsubr.subroutinize(otf, cff_version=cffVersion, keep_glyph_names=False)


# Adapted from fontTools.cff.specializer.programToCommands
# https://github.com/fonttools/fonttools/blob/babca16
# /Lib/fontTools/cffLib/specializer.py#L40-L122
# When converting from CFF to CFF2 we need to drop the charstrings' widths.
# This function returns a new charstring program without the initial width value.
# TODO: Move to fontTools?
def _stripCharStringWidth(program):
    seenWidthOp = False
    result = []
    stack = []
    for token in program:
        if not isinstance(token, str):
            stack.append(token)
            continue

        if (not seenWidthOp) and token in {
            "hstem",
            "hstemhm",
            "vstem",
            "vstemhm",
            "cntrmask",
            "hintmask",
            "hmoveto",
            "vmoveto",
            "rmoveto",
            "endchar",
        }:
            seenWidthOp = True
            parity = token in {"hmoveto", "vmoveto"}
            numArgs = len(stack)
            if numArgs and (numArgs % 2) ^ parity:
                stack.pop(0)  # pop width

        result.extend(stack)
        result.append(token)
        stack = []
    if stack:
        result.extend(stack)
    return result<|MERGE_RESOLUTION|>--- conflicted
+++ resolved
@@ -53,7 +53,6 @@
         optimizeCFF=True,
         cffVersion=None,
         subroutinizer=None,
-        compileTrueTypeHinting=True,
     ):
         """
         useProductionNames (Optional[bool]):
@@ -95,13 +94,6 @@
           is True and CFF or CFF2 table is present. Choose between "compreffor" or
           "cffsubr". By default "compreffor" is used for CFF 1, and "cffsubr" for CFF 2.
           NOTE: compreffor currently doesn't support input fonts with CFF2 table.
-
-        compileTrueTypeHinting:
-          Compile TrueType hinting from the UFO, if present. You must make sure
-          that the outlines from the UFO have not been altered before this
-          step. The point indices change e.g. when removing overlaps or
-          changing the path directions. This will most certainly make any
-          hinting data in the source UFO invalid.
         """
         if self._get_cff_version(self.otf):
             self.process_cff(
@@ -109,13 +101,6 @@
                 cffVersion=cffVersion,
                 subroutinizer=subroutinizer,
             )
-
-        if compileTrueTypeHinting and "glyf" in self.otf:
-            self._compile_truetype_hinting()
-            # Force compilation of the font to avoid glyph name problems
-            tmp = BytesIO()
-            self.otf.save(tmp)
-            self.otf = TTFont(tmp)
 
         self.process_glyph_names(useProductionNames)
 
@@ -199,13 +184,7 @@
             cff.CharStrings.charStrings = {
                 rename_map.get(n, n): v for n, v in char_strings.items()
             }
-<<<<<<< HEAD
-            if cff_tag == "CFF ":
-                cff.charset = [rename_map.get(n, n) for n in cff.charset]
-        return rename_map
-=======
             cff.charset = [rename_map.get(n, n) for n in cff.charset]
->>>>>>> 3ad75bf9
 
     def _build_production_names(self):
         seen = {}
@@ -234,12 +213,6 @@
             # add a suffix to make the production names unique
             rename_map[name] = self._unique_name(valid_name, seen)
         return rename_map
-
-    def _compile_truetype_hinting(self, rename_map={}):
-        logger.info("Compiling TrueType hinting")
-        from ufo2ft.instructionCompiler import InstructionCompiler
-        ic = InstructionCompiler(ufo=self.ufo, ttf=self.otf)
-        ic.compile()
 
     @staticmethod
     def _unique_name(name, seen):
